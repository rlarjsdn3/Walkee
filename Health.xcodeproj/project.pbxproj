--- conflicted
+++ resolved
@@ -292,10 +292,7 @@
 				CODE_SIGN_ENTITLEMENTS = Health/Health.entitlements;
 				CODE_SIGN_STYLE = Automatic;
 				CURRENT_PROJECT_VERSION = 1;
-<<<<<<< HEAD
-=======
-
->>>>>>> 3b6e2282
+
 				DEVELOPMENT_TEAM = "";
 				GENERATE_INFOPLIST_FILE = YES;
 				INFOPLIST_FILE = Health/Resources/Info.plist;
