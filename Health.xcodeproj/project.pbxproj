--- conflicted
+++ resolved
@@ -252,11 +252,9 @@
 				CODE_SIGN_ENTITLEMENTS = Health/Health.entitlements;
 				CODE_SIGN_STYLE = Automatic;
 				CURRENT_PROJECT_VERSION = 1;
-<<<<<<< HEAD
-				DEVELOPMENT_TEAM = 4Y28MK847F;
-=======
+
 				DEVELOPMENT_TEAM = "";
->>>>>>> 2d12a77e
+
 				GENERATE_INFOPLIST_FILE = YES;
 				INFOPLIST_FILE = Health/Resources/Info.plist;
 				INFOPLIST_KEY_NSHealthShareUsageDescription = "걷기 및 활동 데이터를 분석하여 AI가 맞춤 건강 정보를 제공합니다. 일일 걸음 수, 이동 거리, 활동 에너지를 바탕으로 건강 상태를 파악하고 개인화된 추천을 받기 위해 사용자의 건강 데이터 접근이 필요합니다.";
@@ -294,11 +292,9 @@
 				CODE_SIGN_ENTITLEMENTS = Health/Health.entitlements;
 				CODE_SIGN_STYLE = Automatic;
 				CURRENT_PROJECT_VERSION = 1;
-<<<<<<< HEAD
-				DEVELOPMENT_TEAM = 4Y28MK847F;
-=======
+
 				DEVELOPMENT_TEAM = "";
->>>>>>> 2d12a77e
+
 				GENERATE_INFOPLIST_FILE = YES;
 				INFOPLIST_FILE = Health/Resources/Info.plist;
 				INFOPLIST_KEY_NSHealthShareUsageDescription = "걷기 및 활동 데이터를 분석하여 AI가 맞춤 건강 정보를 제공합니다. 일일 걸음 수, 이동 거리, 활동 에너지를 바탕으로 건강 상태를 파악하고 개인화된 추천을 받기 위해 사용자의 건강 데이터 접근이 필요합니다.";
