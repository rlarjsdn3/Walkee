// !$*UTF8*$!
{
	archiveVersion = 1;
	classes = {
	};
	objectVersion = 77;
	objects = {

/* Begin PBXBuildFile section */
		1AD10B902E586BA1004739F1 /* Markdown in Frameworks */ = {isa = PBXBuildFile; productRef = 1AD10B8F2E586BA1004739F1 /* Markdown */; };
		A686BBAC2E457D47003784EC /* app-debug.xcconfig in Resources */ = {isa = PBXBuildFile; fileRef = A686BBAB2E457D47003784EC /* app-debug.xcconfig */; };
		A686BBAE2E457D52003784EC /* app-release.xcconfig in Resources */ = {isa = PBXBuildFile; fileRef = A686BBAD2E457D52003784EC /* app-release.xcconfig */; };
		C76CA76E2E3AE2110040EF75 /* FirebaseAnalyticsCore in Frameworks */ = {isa = PBXBuildFile; productRef = C76CA76D2E3AE2110040EF75 /* FirebaseAnalyticsCore */; };
		C7B61A862E584558006A1897 /* TSAlertController in Frameworks */ = {isa = PBXBuildFile; productRef = C7B61A852E584558006A1897 /* TSAlertController */; };
/* End PBXBuildFile section */

/* Begin PBXContainerItemProxy section */
		C76490C72E3790410062054D /* PBXContainerItemProxy */ = {
			isa = PBXContainerItemProxy;
			containerPortal = C764908F2E3790170062054D /* Project object */;
			proxyType = 1;
			remoteGlobalIDString = C76490962E3790170062054D;
			remoteInfo = Health;
		};
/* End PBXContainerItemProxy section */

/* Begin PBXFileReference section */
		A686BBAB2E457D47003784EC /* app-debug.xcconfig */ = {isa = PBXFileReference; lastKnownFileType = text.xcconfig; path = "app-debug.xcconfig"; sourceTree = "<group>"; };
		A686BBAD2E457D52003784EC /* app-release.xcconfig */ = {isa = PBXFileReference; lastKnownFileType = text.xcconfig; path = "app-release.xcconfig"; sourceTree = "<group>"; };
		C76490972E3790170062054D /* Health.app */ = {isa = PBXFileReference; explicitFileType = wrapper.application; includeInIndex = 0; path = Health.app; sourceTree = BUILT_PRODUCTS_DIR; };
		C76490C32E3790410062054D /* HealthTests.xctest */ = {isa = PBXFileReference; explicitFileType = wrapper.cfbundle; includeInIndex = 0; path = HealthTests.xctest; sourceTree = BUILT_PRODUCTS_DIR; };
/* End PBXFileReference section */

/* Begin PBXFileSystemSynchronizedBuildFileExceptionSet section */
		C76490A92E3790180062054D /* Exceptions for "Health" folder in "Health" target */ = {
			isa = PBXFileSystemSynchronizedBuildFileExceptionSet;
			membershipExceptions = (
				Resources/Info.plist,
			);
			target = C76490962E3790170062054D /* Health */;
		};
/* End PBXFileSystemSynchronizedBuildFileExceptionSet section */

/* Begin PBXFileSystemSynchronizedRootGroup section */
		C76490992E3790170062054D /* Health */ = {
			isa = PBXFileSystemSynchronizedRootGroup;
			exceptions = (
				C76490A92E3790180062054D /* Exceptions for "Health" folder in "Health" target */,
			);
			path = Health;
			sourceTree = "<group>";
		};
		C76490C42E3790410062054D /* HealthTests */ = {
			isa = PBXFileSystemSynchronizedRootGroup;
			path = HealthTests;
			sourceTree = "<group>";
		};
/* End PBXFileSystemSynchronizedRootGroup section */

/* Begin PBXFrameworksBuildPhase section */
		C76490942E3790170062054D /* Frameworks */ = {
			isa = PBXFrameworksBuildPhase;
			buildActionMask = 2147483647;
			files = (
<<<<<<< HEAD
				1AD10B902E586BA1004739F1 /* Markdown in Frameworks */,
				C7DC8D422E4640E400DC0E68 /* TSAlertController in Frameworks */,
=======
				C7B61A862E584558006A1897 /* TSAlertController in Frameworks */,
>>>>>>> 834df513
				C76CA76E2E3AE2110040EF75 /* FirebaseAnalyticsCore in Frameworks */,
			);
			runOnlyForDeploymentPostprocessing = 0;
		};
		C76490C02E3790410062054D /* Frameworks */ = {
			isa = PBXFrameworksBuildPhase;
			buildActionMask = 2147483647;
			files = (
			);
			runOnlyForDeploymentPostprocessing = 0;
		};
/* End PBXFrameworksBuildPhase section */

/* Begin PBXGroup section */
		C764908E2E3790170062054D = {
			isa = PBXGroup;
			children = (
				C76490992E3790170062054D /* Health */,
				C76490C42E3790410062054D /* HealthTests */,
				C76CA76C2E3AE2110040EF75 /* Frameworks */,
				C76490982E3790170062054D /* Products */,
				A686BBAB2E457D47003784EC /* app-debug.xcconfig */,
				A686BBAD2E457D52003784EC /* app-release.xcconfig */,
			);
			sourceTree = "<group>";
		};
		C76490982E3790170062054D /* Products */ = {
			isa = PBXGroup;
			children = (
				C76490972E3790170062054D /* Health.app */,
				C76490C32E3790410062054D /* HealthTests.xctest */,
			);
			name = Products;
			sourceTree = "<group>";
		};
		C76CA76C2E3AE2110040EF75 /* Frameworks */ = {
			isa = PBXGroup;
			children = (
			);
			name = Frameworks;
			sourceTree = "<group>";
		};
/* End PBXGroup section */

/* Begin PBXNativeTarget section */
		C76490962E3790170062054D /* Health */ = {
			isa = PBXNativeTarget;
			buildConfigurationList = C76490AA2E3790180062054D /* Build configuration list for PBXNativeTarget "Health" */;
			buildPhases = (
				C76490932E3790170062054D /* Sources */,
				C76490942E3790170062054D /* Frameworks */,
				C76490952E3790170062054D /* Resources */,
			);
			buildRules = (
			);
			dependencies = (
			);
			fileSystemSynchronizedGroups = (
				C76490992E3790170062054D /* Health */,
			);
			name = Health;
			packageProductDependencies = (
				C76CA76D2E3AE2110040EF75 /* FirebaseAnalyticsCore */,
<<<<<<< HEAD
				C7DC8D412E4640E400DC0E68 /* TSAlertController */,
				1AD10B8F2E586BA1004739F1 /* Markdown */,
=======
				C7B61A852E584558006A1897 /* TSAlertController */,
>>>>>>> 834df513
			);
			productName = Health;
			productReference = C76490972E3790170062054D /* Health.app */;
			productType = "com.apple.product-type.application";
		};
		C76490C22E3790410062054D /* HealthTests */ = {
			isa = PBXNativeTarget;
			buildConfigurationList = C76490CB2E3790410062054D /* Build configuration list for PBXNativeTarget "HealthTests" */;
			buildPhases = (
				C76490BF2E3790410062054D /* Sources */,
				C76490C02E3790410062054D /* Frameworks */,
				C76490C12E3790410062054D /* Resources */,
			);
			buildRules = (
			);
			dependencies = (
				C76490C82E3790410062054D /* PBXTargetDependency */,
			);
			fileSystemSynchronizedGroups = (
				C76490C42E3790410062054D /* HealthTests */,
			);
			name = HealthTests;
			packageProductDependencies = (
			);
			productName = HealthTests;
			productReference = C76490C32E3790410062054D /* HealthTests.xctest */;
			productType = "com.apple.product-type.bundle.unit-test";
		};
/* End PBXNativeTarget section */

/* Begin PBXProject section */
		C764908F2E3790170062054D /* Project object */ = {
			isa = PBXProject;
			attributes = {
				BuildIndependentTargetsInParallel = 1;
				LastSwiftUpdateCheck = 1640;
				LastUpgradeCheck = 1640;
				TargetAttributes = {
					C76490962E3790170062054D = {
						CreatedOnToolsVersion = 16.4;
					};
					C76490C22E3790410062054D = {
						CreatedOnToolsVersion = 16.4;
						LastSwiftMigration = 1640;
						TestTargetID = C76490962E3790170062054D;
					};
				};
			};
			buildConfigurationList = C76490922E3790170062054D /* Build configuration list for PBXProject "Health" */;
			developmentRegion = en;
			hasScannedForEncodings = 0;
			knownRegions = (
				en,
				Base,
			);
			mainGroup = C764908E2E3790170062054D;
			minimizedProjectReferenceProxies = 1;
			packageReferences = (
				C76CA76B2E3AE1F70040EF75 /* XCRemoteSwiftPackageReference "firebase-ios-sdk" */,
<<<<<<< HEAD
				C7DC8D402E4640E400DC0E68 /* XCRemoteSwiftPackageReference "TSAlertController-iOS" */,
				1AD10B8E2E586BA1004739F1 /* XCRemoteSwiftPackageReference "swift-markdown" */,
=======
				C7B61A842E5844D8006A1897 /* XCRemoteSwiftPackageReference "TSAlertController-iOS" */,
>>>>>>> 834df513
			);
			preferredProjectObjectVersion = 77;
			productRefGroup = C76490982E3790170062054D /* Products */;
			projectDirPath = "";
			projectRoot = "";
			targets = (
				C76490962E3790170062054D /* Health */,
				C76490C22E3790410062054D /* HealthTests */,
			);
		};
/* End PBXProject section */

/* Begin PBXResourcesBuildPhase section */
		C76490952E3790170062054D /* Resources */ = {
			isa = PBXResourcesBuildPhase;
			buildActionMask = 2147483647;
			files = (
				A686BBAE2E457D52003784EC /* app-release.xcconfig in Resources */,
				A686BBAC2E457D47003784EC /* app-debug.xcconfig in Resources */,
			);
			runOnlyForDeploymentPostprocessing = 0;
		};
		C76490C12E3790410062054D /* Resources */ = {
			isa = PBXResourcesBuildPhase;
			buildActionMask = 2147483647;
			files = (
			);
			runOnlyForDeploymentPostprocessing = 0;
		};
/* End PBXResourcesBuildPhase section */

/* Begin PBXSourcesBuildPhase section */
		C76490932E3790170062054D /* Sources */ = {
			isa = PBXSourcesBuildPhase;
			buildActionMask = 2147483647;
			files = (
			);
			runOnlyForDeploymentPostprocessing = 0;
		};
		C76490BF2E3790410062054D /* Sources */ = {
			isa = PBXSourcesBuildPhase;
			buildActionMask = 2147483647;
			files = (
			);
			runOnlyForDeploymentPostprocessing = 0;
		};
/* End PBXSourcesBuildPhase section */

/* Begin PBXTargetDependency section */
		C76490C82E3790410062054D /* PBXTargetDependency */ = {
			isa = PBXTargetDependency;
			target = C76490962E3790170062054D /* Health */;
			targetProxy = C76490C72E3790410062054D /* PBXContainerItemProxy */;
		};
/* End PBXTargetDependency section */

/* Begin XCBuildConfiguration section */
		C76490AB2E3790180062054D /* Debug */ = {
			isa = XCBuildConfiguration;
			baseConfigurationReference = A686BBAB2E457D47003784EC /* app-debug.xcconfig */;
			buildSettings = {
				ASSETCATALOG_COMPILER_APPICON_NAME = AppIcon;
				ASSETCATALOG_COMPILER_GLOBAL_ACCENT_COLOR_NAME = AccentColor;
				CODE_SIGN_ENTITLEMENTS = Health/Health.entitlements;
				CODE_SIGN_STYLE = Automatic;
				CURRENT_PROJECT_VERSION = 1;
				DEVELOPMENT_TEAM = "";
				GENERATE_INFOPLIST_FILE = YES;
				INFOPLIST_FILE = Health/Resources/Info.plist;
				INFOPLIST_KEY_NSHealthShareUsageDescription = "걷기 및 활동 데이터를 분석하여 AI가 맞춤 건강 정보를 제공합니다. 일일 걸음 수, 이동 거리, 활동 에너지를 바탕으로 건강 상태를 파악하고 개인화된 추천을 받기 위해 사용자의 건강 데이터 접근이 필요합니다.";
				INFOPLIST_KEY_NSLocationWhenInUseUsageDescription = "추천코스기능을 위해 위치정보 필요";
				INFOPLIST_KEY_UIApplicationSupportsIndirectInputEvents = YES;
				INFOPLIST_KEY_UILaunchStoryboardName = LaunchScreen;
				INFOPLIST_KEY_UIMainStoryboardFile = Main;
				INFOPLIST_KEY_UIRequiresFullScreen = YES;
				INFOPLIST_KEY_UISupportedInterfaceOrientations = UIInterfaceOrientationPortrait;
				INFOPLIST_KEY_UISupportedInterfaceOrientations_iPad = "UIInterfaceOrientationLandscapeLeft UIInterfaceOrientationLandscapeRight UIInterfaceOrientationPortrait UIInterfaceOrientationPortraitUpsideDown";
				IPHONEOS_DEPLOYMENT_TARGET = 17.0;
				LD_RUNPATH_SEARCH_PATHS = (
					"$(inherited)",
					"@executable_path/Frameworks",
				);
				MARKETING_VERSION = 1.0;
				OTHER_LDFLAGS = "-ObjC";
				PRODUCT_BUNDLE_IDENTIFIER = "$(BUNDLE_IDENTIFIER)";
				PRODUCT_NAME = "$(TARGET_NAME)";
				SUPPORTED_PLATFORMS = "iphoneos iphonesimulator";
				SUPPORTS_MACCATALYST = NO;
				SUPPORTS_MAC_DESIGNED_FOR_IPHONE_IPAD = NO;
				SUPPORTS_XR_DESIGNED_FOR_IPHONE_IPAD = NO;
				SWIFT_EMIT_LOC_STRINGS = YES;
				SWIFT_STRICT_CONCURRENCY = complete;
				SWIFT_VERSION = 5.0;
				TARGETED_DEVICE_FAMILY = "1,2";
			};
			name = Debug;
		};
		C76490AC2E3790180062054D /* Release */ = {
			isa = XCBuildConfiguration;
			baseConfigurationReference = A686BBAD2E457D52003784EC /* app-release.xcconfig */;
			buildSettings = {
				ASSETCATALOG_COMPILER_APPICON_NAME = AppIcon;
				ASSETCATALOG_COMPILER_GLOBAL_ACCENT_COLOR_NAME = AccentColor;
				CODE_SIGN_ENTITLEMENTS = Health/Health.entitlements;
				CODE_SIGN_STYLE = Automatic;
				CURRENT_PROJECT_VERSION = 1;
				DEVELOPMENT_TEAM = "";
				GENERATE_INFOPLIST_FILE = YES;
				INFOPLIST_FILE = Health/Resources/Info.plist;
				INFOPLIST_KEY_NSHealthShareUsageDescription = "걷기 및 활동 데이터를 분석하여 AI가 맞춤 건강 정보를 제공합니다. 일일 걸음 수, 이동 거리, 활동 에너지를 바탕으로 건강 상태를 파악하고 개인화된 추천을 받기 위해 사용자의 건강 데이터 접근이 필요합니다.";
				INFOPLIST_KEY_NSLocationWhenInUseUsageDescription = "추천코스기능을 위해 위치정보 필요";
				INFOPLIST_KEY_UIApplicationSupportsIndirectInputEvents = YES;
				INFOPLIST_KEY_UILaunchStoryboardName = LaunchScreen;
				INFOPLIST_KEY_UIMainStoryboardFile = Main;
				INFOPLIST_KEY_UIRequiresFullScreen = YES;
				INFOPLIST_KEY_UISupportedInterfaceOrientations = UIInterfaceOrientationPortrait;
				INFOPLIST_KEY_UISupportedInterfaceOrientations_iPad = "UIInterfaceOrientationLandscapeLeft UIInterfaceOrientationLandscapeRight UIInterfaceOrientationPortrait UIInterfaceOrientationPortraitUpsideDown";
				IPHONEOS_DEPLOYMENT_TARGET = 17.0;
				LD_RUNPATH_SEARCH_PATHS = (
					"$(inherited)",
					"@executable_path/Frameworks",
				);
				MARKETING_VERSION = 1.0;
				OTHER_LDFLAGS = "-ObjC";
				PRODUCT_BUNDLE_IDENTIFIER = "$(BUNDLE_IDENTIFIER)";
				PRODUCT_NAME = "$(TARGET_NAME)";
				SUPPORTED_PLATFORMS = "iphoneos iphonesimulator";
				SUPPORTS_MACCATALYST = NO;
				SUPPORTS_MAC_DESIGNED_FOR_IPHONE_IPAD = NO;
				SUPPORTS_XR_DESIGNED_FOR_IPHONE_IPAD = NO;
				SWIFT_ACTIVE_COMPILATION_CONDITIONS = RELEASE;
				SWIFT_EMIT_LOC_STRINGS = YES;
				SWIFT_STRICT_CONCURRENCY = complete;
				SWIFT_VERSION = 5.0;
				TARGETED_DEVICE_FAMILY = "1,2";
			};
			name = Release;
		};
		C76490AD2E3790180062054D /* Debug */ = {
			isa = XCBuildConfiguration;
			buildSettings = {
				ALWAYS_SEARCH_USER_PATHS = NO;
				ASSETCATALOG_COMPILER_GENERATE_SWIFT_ASSET_SYMBOL_EXTENSIONS = YES;
				CLANG_ANALYZER_NONNULL = YES;
				CLANG_ANALYZER_NUMBER_OBJECT_CONVERSION = YES_AGGRESSIVE;
				CLANG_CXX_LANGUAGE_STANDARD = "gnu++20";
				CLANG_ENABLE_MODULES = YES;
				CLANG_ENABLE_OBJC_ARC = YES;
				CLANG_ENABLE_OBJC_WEAK = YES;
				CLANG_WARN_BLOCK_CAPTURE_AUTORELEASING = YES;
				CLANG_WARN_BOOL_CONVERSION = YES;
				CLANG_WARN_COMMA = YES;
				CLANG_WARN_CONSTANT_CONVERSION = YES;
				CLANG_WARN_DEPRECATED_OBJC_IMPLEMENTATIONS = YES;
				CLANG_WARN_DIRECT_OBJC_ISA_USAGE = YES_ERROR;
				CLANG_WARN_DOCUMENTATION_COMMENTS = YES;
				CLANG_WARN_EMPTY_BODY = YES;
				CLANG_WARN_ENUM_CONVERSION = YES;
				CLANG_WARN_INFINITE_RECURSION = YES;
				CLANG_WARN_INT_CONVERSION = YES;
				CLANG_WARN_NON_LITERAL_NULL_CONVERSION = YES;
				CLANG_WARN_OBJC_IMPLICIT_RETAIN_SELF = YES;
				CLANG_WARN_OBJC_LITERAL_CONVERSION = YES;
				CLANG_WARN_OBJC_ROOT_CLASS = YES_ERROR;
				CLANG_WARN_QUOTED_INCLUDE_IN_FRAMEWORK_HEADER = YES;
				CLANG_WARN_RANGE_LOOP_ANALYSIS = YES;
				CLANG_WARN_STRICT_PROTOTYPES = YES;
				CLANG_WARN_SUSPICIOUS_MOVE = YES;
				CLANG_WARN_UNGUARDED_AVAILABILITY = YES_AGGRESSIVE;
				CLANG_WARN_UNREACHABLE_CODE = YES;
				CLANG_WARN__DUPLICATE_METHOD_MATCH = YES;
				COPY_PHASE_STRIP = NO;
				DEBUG_INFORMATION_FORMAT = dwarf;
				DEVELOPMENT_TEAM = 4DQM269FVB;
				ENABLE_STRICT_OBJC_MSGSEND = YES;
				ENABLE_TESTABILITY = YES;
				ENABLE_USER_SCRIPT_SANDBOXING = YES;
				GCC_C_LANGUAGE_STANDARD = gnu17;
				GCC_DYNAMIC_NO_PIC = NO;
				GCC_NO_COMMON_BLOCKS = YES;
				GCC_OPTIMIZATION_LEVEL = 0;
				GCC_PREPROCESSOR_DEFINITIONS = (
					"DEBUG=1",
					"$(inherited)",
				);
				GCC_WARN_64_TO_32_BIT_CONVERSION = YES;
				GCC_WARN_ABOUT_RETURN_TYPE = YES_ERROR;
				GCC_WARN_UNDECLARED_SELECTOR = YES;
				GCC_WARN_UNINITIALIZED_AUTOS = YES_AGGRESSIVE;
				GCC_WARN_UNUSED_FUNCTION = YES;
				GCC_WARN_UNUSED_VARIABLE = YES;
				IPHONEOS_DEPLOYMENT_TARGET = 18.5;
				LOCALIZATION_PREFERS_STRING_CATALOGS = YES;
				MTL_ENABLE_DEBUG_INFO = INCLUDE_SOURCE;
				MTL_FAST_MATH = YES;
				ONLY_ACTIVE_ARCH = YES;
				SDKROOT = iphoneos;
				SWIFT_ACTIVE_COMPILATION_CONDITIONS = "DEBUG $(inherited)";
				SWIFT_OPTIMIZATION_LEVEL = "-Onone";
				SWIFT_VERSION = 5.0;
			};
			name = Debug;
		};
		C76490AE2E3790180062054D /* Release */ = {
			isa = XCBuildConfiguration;
			buildSettings = {
				ALWAYS_SEARCH_USER_PATHS = NO;
				ASSETCATALOG_COMPILER_GENERATE_SWIFT_ASSET_SYMBOL_EXTENSIONS = YES;
				CLANG_ANALYZER_NONNULL = YES;
				CLANG_ANALYZER_NUMBER_OBJECT_CONVERSION = YES_AGGRESSIVE;
				CLANG_CXX_LANGUAGE_STANDARD = "gnu++20";
				CLANG_ENABLE_MODULES = YES;
				CLANG_ENABLE_OBJC_ARC = YES;
				CLANG_ENABLE_OBJC_WEAK = YES;
				CLANG_WARN_BLOCK_CAPTURE_AUTORELEASING = YES;
				CLANG_WARN_BOOL_CONVERSION = YES;
				CLANG_WARN_COMMA = YES;
				CLANG_WARN_CONSTANT_CONVERSION = YES;
				CLANG_WARN_DEPRECATED_OBJC_IMPLEMENTATIONS = YES;
				CLANG_WARN_DIRECT_OBJC_ISA_USAGE = YES_ERROR;
				CLANG_WARN_DOCUMENTATION_COMMENTS = YES;
				CLANG_WARN_EMPTY_BODY = YES;
				CLANG_WARN_ENUM_CONVERSION = YES;
				CLANG_WARN_INFINITE_RECURSION = YES;
				CLANG_WARN_INT_CONVERSION = YES;
				CLANG_WARN_NON_LITERAL_NULL_CONVERSION = YES;
				CLANG_WARN_OBJC_IMPLICIT_RETAIN_SELF = YES;
				CLANG_WARN_OBJC_LITERAL_CONVERSION = YES;
				CLANG_WARN_OBJC_ROOT_CLASS = YES_ERROR;
				CLANG_WARN_QUOTED_INCLUDE_IN_FRAMEWORK_HEADER = YES;
				CLANG_WARN_RANGE_LOOP_ANALYSIS = YES;
				CLANG_WARN_STRICT_PROTOTYPES = YES;
				CLANG_WARN_SUSPICIOUS_MOVE = YES;
				CLANG_WARN_UNGUARDED_AVAILABILITY = YES_AGGRESSIVE;
				CLANG_WARN_UNREACHABLE_CODE = YES;
				CLANG_WARN__DUPLICATE_METHOD_MATCH = YES;
				COPY_PHASE_STRIP = NO;
				DEBUG_INFORMATION_FORMAT = "dwarf-with-dsym";
				DEVELOPMENT_TEAM = 4DQM269FVB;
				ENABLE_NS_ASSERTIONS = NO;
				ENABLE_STRICT_OBJC_MSGSEND = YES;
				ENABLE_USER_SCRIPT_SANDBOXING = YES;
				GCC_C_LANGUAGE_STANDARD = gnu17;
				GCC_NO_COMMON_BLOCKS = YES;
				GCC_WARN_64_TO_32_BIT_CONVERSION = YES;
				GCC_WARN_ABOUT_RETURN_TYPE = YES_ERROR;
				GCC_WARN_UNDECLARED_SELECTOR = YES;
				GCC_WARN_UNINITIALIZED_AUTOS = YES_AGGRESSIVE;
				GCC_WARN_UNUSED_FUNCTION = YES;
				GCC_WARN_UNUSED_VARIABLE = YES;
				IPHONEOS_DEPLOYMENT_TARGET = 18.5;
				LOCALIZATION_PREFERS_STRING_CATALOGS = YES;
				MTL_ENABLE_DEBUG_INFO = NO;
				MTL_FAST_MATH = YES;
				SDKROOT = iphoneos;
				SWIFT_COMPILATION_MODE = wholemodule;
				SWIFT_VERSION = 5.0;
				VALIDATE_PRODUCT = YES;
			};
			name = Release;
		};
		C76490C92E3790410062054D /* Debug */ = {
			isa = XCBuildConfiguration;
			buildSettings = {
				BUNDLE_LOADER = "$(TEST_HOST)";
				CLANG_ENABLE_MODULES = YES;
				CODE_SIGN_STYLE = Automatic;
				CURRENT_PROJECT_VERSION = 1;
				DEVELOPMENT_TEAM = 4DQM269FVB;
				GENERATE_INFOPLIST_FILE = YES;
				IPHONEOS_DEPLOYMENT_TARGET = 17.0;
				MARKETING_VERSION = 1.0;
				PRODUCT_BUNDLE_IDENTIFIER = "com.est-3rd.HealthTests";
				PRODUCT_NAME = "$(TARGET_NAME)";
				SWIFT_EMIT_LOC_STRINGS = NO;
				SWIFT_OPTIMIZATION_LEVEL = "-Onone";
				SWIFT_VERSION = 5.0;
				TARGETED_DEVICE_FAMILY = "1,2";
				TEST_HOST = "$(BUILT_PRODUCTS_DIR)/Health.app/$(BUNDLE_EXECUTABLE_FOLDER_PATH)/Health";
			};
			name = Debug;
		};
		C76490CA2E3790410062054D /* Release */ = {
			isa = XCBuildConfiguration;
			buildSettings = {
				BUNDLE_LOADER = "$(TEST_HOST)";
				CLANG_ENABLE_MODULES = YES;
				CODE_SIGN_STYLE = Automatic;
				CURRENT_PROJECT_VERSION = 1;
				DEVELOPMENT_TEAM = 4DQM269FVB;
				GENERATE_INFOPLIST_FILE = YES;
				IPHONEOS_DEPLOYMENT_TARGET = 17.0;
				MARKETING_VERSION = 1.0;
				PRODUCT_BUNDLE_IDENTIFIER = "com.est-3rd.HealthTests";
				PRODUCT_NAME = "$(TARGET_NAME)";
				SWIFT_EMIT_LOC_STRINGS = NO;
				SWIFT_VERSION = 5.0;
				TARGETED_DEVICE_FAMILY = "1,2";
				TEST_HOST = "$(BUILT_PRODUCTS_DIR)/Health.app/$(BUNDLE_EXECUTABLE_FOLDER_PATH)/Health";
			};
			name = Release;
		};
/* End XCBuildConfiguration section */

/* Begin XCConfigurationList section */
		C76490922E3790170062054D /* Build configuration list for PBXProject "Health" */ = {
			isa = XCConfigurationList;
			buildConfigurations = (
				C76490AD2E3790180062054D /* Debug */,
				C76490AE2E3790180062054D /* Release */,
			);
			defaultConfigurationIsVisible = 0;
			defaultConfigurationName = Release;
		};
		C76490AA2E3790180062054D /* Build configuration list for PBXNativeTarget "Health" */ = {
			isa = XCConfigurationList;
			buildConfigurations = (
				C76490AB2E3790180062054D /* Debug */,
				C76490AC2E3790180062054D /* Release */,
			);
			defaultConfigurationIsVisible = 0;
			defaultConfigurationName = Release;
		};
		C76490CB2E3790410062054D /* Build configuration list for PBXNativeTarget "HealthTests" */ = {
			isa = XCConfigurationList;
			buildConfigurations = (
				C76490C92E3790410062054D /* Debug */,
				C76490CA2E3790410062054D /* Release */,
			);
			defaultConfigurationIsVisible = 0;
			defaultConfigurationName = Release;
		};
/* End XCConfigurationList section */

/* Begin XCRemoteSwiftPackageReference section */
		1AD10B8E2E586BA1004739F1 /* XCRemoteSwiftPackageReference "swift-markdown" */ = {
			isa = XCRemoteSwiftPackageReference;
			repositoryURL = "https://github.com/swiftlang/swift-markdown.git";
			requirement = {
				kind = upToNextMajorVersion;
				minimumVersion = 0.6.0;
			};
		};
		C76CA76B2E3AE1F70040EF75 /* XCRemoteSwiftPackageReference "firebase-ios-sdk" */ = {
			isa = XCRemoteSwiftPackageReference;
			repositoryURL = "https://github.com/firebase/firebase-ios-sdk.git";
			requirement = {
				kind = upToNextMajorVersion;
				minimumVersion = 12.0.0;
			};
		};
		C7B61A842E5844D8006A1897 /* XCRemoteSwiftPackageReference "TSAlertController-iOS" */ = {
			isa = XCRemoteSwiftPackageReference;
			repositoryURL = "https://github.com/rlarjsdn3/TSAlertController-iOS.git";
			requirement = {
				kind = upToNextMajorVersion;
				minimumVersion = 1.1.1;
			};
		};
/* End XCRemoteSwiftPackageReference section */

/* Begin XCSwiftPackageProductDependency section */
		1AD10B8F2E586BA1004739F1 /* Markdown */ = {
			isa = XCSwiftPackageProductDependency;
			package = 1AD10B8E2E586BA1004739F1 /* XCRemoteSwiftPackageReference "swift-markdown" */;
			productName = Markdown;
		};
		C76CA76D2E3AE2110040EF75 /* FirebaseAnalyticsCore */ = {
			isa = XCSwiftPackageProductDependency;
			package = C76CA76B2E3AE1F70040EF75 /* XCRemoteSwiftPackageReference "firebase-ios-sdk" */;
			productName = FirebaseAnalyticsCore;
		};
		C7B61A852E584558006A1897 /* TSAlertController */ = {
			isa = XCSwiftPackageProductDependency;
			package = C7B61A842E5844D8006A1897 /* XCRemoteSwiftPackageReference "TSAlertController-iOS" */;
			productName = TSAlertController;
		};
/* End XCSwiftPackageProductDependency section */
	};
	rootObject = C764908F2E3790170062054D /* Project object */;
}<|MERGE_RESOLUTION|>--- conflicted
+++ resolved
@@ -62,12 +62,8 @@
 			isa = PBXFrameworksBuildPhase;
 			buildActionMask = 2147483647;
 			files = (
-<<<<<<< HEAD
 				1AD10B902E586BA1004739F1 /* Markdown in Frameworks */,
-				C7DC8D422E4640E400DC0E68 /* TSAlertController in Frameworks */,
-=======
 				C7B61A862E584558006A1897 /* TSAlertController in Frameworks */,
->>>>>>> 834df513
 				C76CA76E2E3AE2110040EF75 /* FirebaseAnalyticsCore in Frameworks */,
 			);
 			runOnlyForDeploymentPostprocessing = 0;
@@ -131,12 +127,8 @@
 			name = Health;
 			packageProductDependencies = (
 				C76CA76D2E3AE2110040EF75 /* FirebaseAnalyticsCore */,
-<<<<<<< HEAD
-				C7DC8D412E4640E400DC0E68 /* TSAlertController */,
 				1AD10B8F2E586BA1004739F1 /* Markdown */,
-=======
 				C7B61A852E584558006A1897 /* TSAlertController */,
->>>>>>> 834df513
 			);
 			productName = Health;
 			productReference = C76490972E3790170062054D /* Health.app */;
@@ -196,12 +188,8 @@
 			minimizedProjectReferenceProxies = 1;
 			packageReferences = (
 				C76CA76B2E3AE1F70040EF75 /* XCRemoteSwiftPackageReference "firebase-ios-sdk" */,
-<<<<<<< HEAD
-				C7DC8D402E4640E400DC0E68 /* XCRemoteSwiftPackageReference "TSAlertController-iOS" */,
 				1AD10B8E2E586BA1004739F1 /* XCRemoteSwiftPackageReference "swift-markdown" */,
-=======
 				C7B61A842E5844D8006A1897 /* XCRemoteSwiftPackageReference "TSAlertController-iOS" */,
->>>>>>> 834df513
 			);
 			preferredProjectObjectVersion = 77;
 			productRefGroup = C76490982E3790170062054D /* Products */;
