--- conflicted
+++ resolved
@@ -82,17 +82,8 @@
     }
 
     @objc private func refreshHKData() {
-<<<<<<< HEAD
-        // TODO: - 리프레시 시, AI 요약도 함께 리프레시되도록 하기
         viewModel.loadHKData()
-
-        Task.delay(for: 1.0) { @MainActor in
-            refreshControl.endRefreshing()
-        }
-=======
-        viewModel.loadHKData(includeAISummary: true)
         Task.delay(for: 1.0) { @MainActor in refreshControl.endRefreshing() }
->>>>>>> 47f10b3e
     }
 
 
