//
//  ChatbotViewController.swift
//  Health
//
//  Created by Seohyun Kim on 8/5/25.
//

import UIKit
import Network
import os
/// Alan 챗 화면 컨트롤러.
///
/// - 키보드 프레임 변화: **단일 노티(`keyboardWillChangeFrame`)**로 show/hide/패닝까지 처리
/// - 로직 분리: 입력창 제약 / 테이블 inset / 자동 스크롤 **역할 분리**
/// - 스크롤 정책 :
///   - **처음 키보드 present**, **메시지 전송**, **AI 응답 도착** -> 강제 스크롤
///   - 그 외(키보드 이동/패닝) - 하단 근처 & 드래깅 아님일 때만 스크롤
@MainActor
final class ChatbotViewController: CoreGradientViewController {
	// MARK: - Outlets & Dependencies
	@Injected(default: AlanViewModel()) private var viewModel: AlanViewModel
	
	private let headerView = ChatbotHeaderTitleView()
	private var headerHeight: CGFloat = 64   // 필요시 64~80 조정
	
	@IBOutlet private weak var tableView: UITableView!
	@IBOutlet private weak var containerViewBottomConstraint: NSLayoutConstraint!
	@IBOutlet private weak var chattingInputStackView: UIStackView!
	@IBOutlet private weak var chattingContainerStackView: UIStackView!
	@IBOutlet private weak var chattingTextField: UITextField!
	@IBOutlet private weak var sendButton: UIButton!
	
<<<<<<< HEAD
	// TODO: 임시 로그 확인용 PrivacyService 주입
	@Injected(.privacyService) private var privacy: PrivacyService
=======
>>>>>>> 889f3d17
	
	// MARK: - Properties & States
	/// 현재 대화에 표시되는 메시지 목록
	private var messages: [ChatMessage] = []
	/// 고정 헤더 챗봇 타이틀
	private let hasFixedHeader = true
	/// 네트워크 상태
	private var networkStatusObservationTask: Task<Void, Never>?
	// MARK: - Keyboard State
	private let keyboardObserver = KeyboardObserver()
	/// 현재 키보드 높이
	private var currentKeyboardHeight: CGFloat = 0
	/// 직전 키보드 높이 — 최초 present 여부 판단에 사용
	private var previousKeyboardHeight: CGFloat = 0
	/// 키보드와 입력창 사이에 둘 여유 버퍼
	private let bottomBuffer: CGFloat = 8
	/// 응답 관련 속성
	private var focusLatestAIHead = false
	private var isWaitingResponse = false
	private var waitingHintTask: Task<Void, Never>?
	/// SSE 속성
	private var sseClient: AlanSSEClient?
	private var streamingAIIndex: Int?
	private var lastUIUpdate: CFTimeInterval = CFAbsoluteTimeGetCurrent()
	private let minUIInterval: CFTimeInterval = 0.03  // 30ms 스로틀
	private var waitingIndexPath: IndexPath?
	private var currentWaitingText: String?
	
	private var coalesceBuffer = String()
	private var coalesceTask: Task<Void, Never>?
	private let coalesceInterval: UInt64 = 25_000_000 // 25ms
	
	private var lastRelayout: CFAbsoluteTime = 0
	private let relayoutMinInterval: CFTimeInterval = 0.05
	
	// 각주 관련 속성
	private var inFootnote = false
	private var pendingOpenBracket = false

	// MARK: - Lifecycle
	override func viewDidLoad() {
		super.viewDidLoad()
		setupAttribute()
		setupConstraints()
		setupHeaderOverlay()
		setupTableView()
		setupKeyboardObservers()
		setupTapGesture()
	}
	
	override func viewWillAppear(_ animated: Bool) {
		super.viewWillAppear(animated)
		navigationController?.setNavigationBarHidden(true, animated: animated)
	}
	
	override func viewWillDisappear(_ animated: Bool) {
		super.viewWillDisappear(animated)
		navigationController?.setNavigationBarHidden(false, animated: animated)
	}
	
	/// 화면이 사라질 때 메모리 정리(Actor 격리 안전 영역)
	/// - Note: `deinit` 대신 여기서 Task 취소를 수행하여 Swift 6 경고를 제거
	override func viewDidDisappear(_ animated: Bool) {
		super.viewDidDisappear(animated)
		networkStatusObservationTask?.cancel()
		networkStatusObservationTask = nil
		
		sseClient?.disconnect()
		sseClient = nil
		
		// Keyboard Observer 중지
		keyboardObserver.stopObserving()
	}
	
	override func viewDidLayoutSubviews() {
		super.viewDidLayoutSubviews()
		// 키보드가 없을 때만 기본 inset 복원
		if currentKeyboardHeight == 0 {
			adjustTableInsets()
		}
	}
	
	override func viewSafeAreaInsetsDidChange() {
		super.viewSafeAreaInsetsDidChange()
		adjustTableInsets(keyboardHeight: currentKeyboardHeight)
	}
	
	override func initVM() {
		super.initVM()
		bindViewModel()
	}
	
	// MARK: - UI Setup
	override func setupAttribute() {
		super.setupAttribute()
		
		if #available(iOS 13.0, *) {
			self.isModalInPresentation = true
		}
		
		applyBackgroundGradient(.midnightBlack)
		chattingTextField.autocorrectionType = .no
		chattingTextField.autocapitalizationType = .none
		if #available(iOS 11.0, *) {
			chattingTextField.smartQuotesType = .no
			chattingTextField.smartDashesType = .no
		}
		chattingTextField.delegate = self
		setupStackViewStyles()
		automaticallyAdjustsScrollViewInsets = false
	}
	
	
	/// ViewModel의 이벤트를 바인딩
	/// - AI 응답이 도착하면 메시지를 추가하고 필요 시 스크롤
	private func bindViewModel() {
		viewModel.onActionText = { [weak self] text in
			guard let self else { return }
			Task { @MainActor in
				Log.ui.info("received action text: '\(text, privacy: .public)'")
				self.updateWaitingCellText(text)
			}
		}
		
		// 스트림 청크
		viewModel.onStreamChunk = { [weak self] chunk in
			guard let self else { return }
			
			if self.streamingAIIndex == nil {
				let message = ChatMessage(text: "", type: .ai)
				self.streamingAIIndex = self.messages.count
				self.messages.append(message)
				let ip = self.indexPathForMessage(at: self.streamingAIIndex!)
				self.tableView.insertRows(at: [ip], with: .fade)
			}
			
			guard let idx = self.streamingAIIndex else { return }
			self.messages[idx].text.append(chunk)
			
			if let cell = self.tableView.cellForRow(at: self.indexPathForMessage(at: idx)) as? AIResponseCell {
				cell.appendText(chunk)
			}
		}
		
		viewModel.onStreamCompleted = { [weak self] in
			self?.finishStreamingUI()
		}
		
	}

	private func indexPathForMessage(at messageIndex: Int) -> IndexPath {
		return IndexPath(row: messageIndex, section: 0)
	}
	
	
	private func setupStackViewStyles() {
		chattingContainerStackView.layer.cornerRadius = 12
		chattingContainerStackView.layer.masksToBounds = true
		chattingContainerStackView.isLayoutMarginsRelativeArrangement = true
		chattingContainerStackView.layoutMargins = UIEdgeInsets(top: 0, left: 0, bottom: 16, right: 0)
		
		chattingInputStackView.backgroundColor = .boxBg
		chattingInputStackView.layer.cornerRadius = 12
		chattingInputStackView.layer.masksToBounds = true
		chattingInputStackView.layer.borderColor = UIColor.buttonText.cgColor
		chattingInputStackView.layer.borderWidth = 1.0
		
		chattingTextField.backgroundColor = .clear
		chattingTextField.leftView = UIView(frame: CGRect(x: 0, y: 0, width: 12, height: 44))
		chattingTextField.leftViewMode = .always
		chattingTextField.attributedPlaceholder = NSAttributedString(
			string: "걸어봇에게 물어보세요.",
			attributes: [.foregroundColor: UIColor.buttonBackground.withAlphaComponent(0.5)]
		)
	}
	
	private func setupHeaderOverlay() {
		headerView.translatesAutoresizingMaskIntoConstraints = false
		headerView.configure(with: "걸음에 대해 궁금한 점을 물어보세요.")
		headerView.onCloseTapped = { [weak self] in
			self?.dismiss(animated: true)
		}
		view.addSubview(headerView)

		NSLayoutConstraint.activate([
			headerView.topAnchor.constraint(equalTo: view.safeAreaLayoutGuide.topAnchor),
			headerView.leadingAnchor.constraint(equalTo: view.leadingAnchor),
			headerView.trailingAnchor.constraint(equalTo: view.trailingAnchor),
			headerView.heightAnchor.constraint(equalToConstant: headerHeight)
		])
		
		tableView.translatesAutoresizingMaskIntoConstraints = false
		if tableView.superview == view {
			// 스토리보드 상단 제약이 safeArea.top이라면 그 위에 추가 제약만 줘도 OK
			// 중복 제약이 걱정되면 인터페이스빌더 상단 제약은 제거하고 아래 제약으로만 구성
			NSLayoutConstraint.activate([
				tableView.topAnchor.constraint(equalTo: headerView.bottomAnchor)
			])
		}
	}
	
	private func adjustTableInsets(keyboardHeight: CGFloat = 0) {
		let inputH = chattingContainerStackView.frame.height
		let bottomPadding: CGFloat = 32
		let bottomInset = (keyboardHeight > 0)
			? (keyboardHeight + inputH + bottomPadding)
			: (inputH + bottomPadding)
		//let topInset = headerHeight + 8
		tableView.contentInset = UIEdgeInsets(top: 0, left: 0, bottom: bottomInset, right: 0)
		tableView.scrollIndicatorInsets = tableView.contentInset
	}
	
	private func setupTableView() {
		tableView.delegate = self
		tableView.dataSource = self
		tableView.backgroundColor = .clear
		tableView.separatorStyle = .none
		tableView.keyboardDismissMode = .interactive
		
		if #available(iOS 17.0, *) {
			tableView.selfSizingInvalidation = .enabledIncludingConstraints
		}
		
		tableView.showsVerticalScrollIndicator = false
		tableView.contentInsetAdjustmentBehavior = .never
		tableView.estimatedRowHeight = 60
		tableView.rowHeight = UITableView.automaticDimension

		tableView.register(BubbleViewCell.nib, forCellReuseIdentifier: BubbleViewCell.id)
		tableView.register(AIResponseCell.nib, forCellReuseIdentifier: AIResponseCell.id)
		tableView.register(LoadingResponseCell.self, forCellReuseIdentifier: LoadingResponseCell.id)
		tableView.register(UITableViewCell.self, forCellReuseIdentifier: "SpacerCell")
		
		adjustTableInsets()
		//updateTableViewContentInset()
	}
	
	/// 키보드가 없을 때 적용하는 기본 inset 값 계산
	private func updateTableViewContentInset() {
		let inputContainerHeight = chattingContainerStackView.frame.height
		let bottomInset = max(inputContainerHeight + 32, 100)
		tableView.contentInset = UIEdgeInsets(top: 32, left: 0, bottom: bottomInset, right: 0)
		tableView.scrollIndicatorInsets = tableView.contentInset
	}
	
	private func setupTapGesture() {
		view.addGestureRecognizer(UITapGestureRecognizer(target: self, action: #selector(dismissKeyboard)))
	}
	
	// MARK: - Keyboard Handling
	/// 키보드 높이 변화를 감지해 레이아웃과 스크롤을 업데이트
	/// - 하이브리드 자동 스크롤 규칙:
	///   - **처음 present**: 무조건 최신 메시지로 스크롤
	///   - 그 외: near-bottom & not-dragging일 때만 스크롤
	private func setupKeyboardObservers() {
		keyboardObserver.startObserving { [weak self] payload in
			guard let self else { return }
			self.applyKeyboardChange(payload)
		}
	}
	
	/// 가장 최근 AI 응답 셀의 **첫 문장(=셀 상단)** 으로 스크롤
	private func scrollToTopOfLatestAIResponse(animated: Bool) {
		if let idx = streamingAIIndex {
			let ip = indexPathForMessage(at: idx)
			if tableView.numberOfRows(inSection: 0) > ip.row {
				tableView.layoutIfNeeded()
				tableView.scrollToRow(at: ip, at: .top, animated: animated)
				return
			}
		}
		if let lastAI = messages.lastIndex(where: { $0.type == .ai }) {
			let ip = indexPathForMessage(at: lastAI)
			if tableView.numberOfRows(inSection: 0) > ip.row {
				tableView.layoutIfNeeded()
				tableView.scrollToRow(at: ip, at: .top, animated: animated)
			}
		}
	}
	
	/// 상단 포커스를 유지해야 하는 상황이면 유지(사용자 드래깅 중이면 미동작)
	private func maintainAIFocusIfNeeded(animated: Bool = false) {
		guard focusLatestAIHead, !tableView.isDragging, !tableView.isDecelerating else { return }
		scrollToTopOfLatestAIResponse(animated: animated)
	}

	
	private func applyKeyboardChange(_ payload: KeyboardChangePayload) {
		let endFrame = CGRect(x: payload.endX, y: payload.endY, width: payload.endW, height: payload.endH)
		let height = view.convert(endFrame, from: nil).intersection(view.bounds).height
		
		let wasHidden = (currentKeyboardHeight == 0)
		let willShow  = (height > 0)
		let isFirstPresent = wasHidden && willShow
		
		previousKeyboardHeight = currentKeyboardHeight
		currentKeyboardHeight  = height
		
		UIView.animate(withDuration: payload.duration,
					   delay: 0,
					   options: UIView.AnimationOptions(rawValue: payload.curveRaw << 16))
		{
			self.updateInputContainerConstraint(forKeyboardHeight: height)
			self.view.layoutIfNeeded()
			self.adjustTableInsets(keyboardHeight: height)
			//self.updateTableInsets(forKeyboardHeight: height)
		} completion: { _ in
			Task { @MainActor in
				try await Task.sleep(for: .milliseconds(40))
				if height > 0 {
					self.scrollToTopOfLatestAIResponse(animated: true)
				} else {
					// 키보드 숨김 시에는 기존 정책 유지: 필요하면만 하단으로
					if isFirstPresent {
						self.scrollToBottomIfNeeded(force: true)
					} else {
						self.scrollToBottomIfNeeded()
					}
				}
			}
		}
	}
	
	/// 입력창 하단 제약을 키보드 높이에 맞춰 조정
	private func updateInputContainerConstraint(forKeyboardHeight h: CGFloat) {
		let safe = view.safeAreaInsets.bottom
		let isStackViewFirst = containerViewBottomConstraint.firstItem === chattingContainerStackView
		if h <= 0 {
			containerViewBottomConstraint.constant = isStackViewFirst ? -48 : 48
		} else {
			containerViewBottomConstraint.constant = isStackViewFirst ? -(h - safe) : (h - safe)
		}
	}
	
	/// 키보드가 있을 때 tableView inset 업데이트 (입력창 + 버퍼 포함)
	private func updateTableInsets(forKeyboardHeight h: CGFloat) {
		if h <= 0 {
			updateTableViewContentInset()
			return
		}
		let inputH = chattingContainerStackView.frame.height
		let bottomInset = h + inputH + bottomBuffer
		tableView.contentInset = UIEdgeInsets(top: 32, left: 0, bottom: bottomInset, right: 0)
		tableView.scrollIndicatorInsets = tableView.contentInset
	}
	
	// MARK: - Auto Scroll
	/// 필요 시만 또는 강제로 스크롤을 하단으로 이동
	private func scrollToBottomIfNeeded(force: Bool = false) {
		// 키보드가 보이면 강제라도 하단 스크롤 금지 (필요 시 주석 해제해서 강제 허용 가능)
		if currentKeyboardHeight > 0 { return }
		guard force || shouldAutoScroll() else { return }
		scrollToBottom()
	}
	
	/// 자동 스크롤 가능 여부 판단
	/// - 드래그/감속 중이면 false
	/// - 하단 근처인지 threshold로 판단
	private func shouldAutoScroll() -> Bool {
		if tableView.isDragging || tableView.isDecelerating { return false }
		// 키보드 보이면 자동 스크롤 하지 않음
		if currentKeyboardHeight > 0 { return false }
		return isNearBottom(threshold: 120)
	}
	
	private func isNearBottom(threshold: CGFloat) -> Bool {
		let visibleHeight = tableView.bounds.height
		- tableView.adjustedContentInset.top
		- tableView.adjustedContentInset.bottom
		let offsetY = tableView.contentOffset.y
		let maxVisibleY = offsetY + visibleHeight
		return maxVisibleY >= (tableView.contentSize.height - threshold)
	}
	
	/// tableView를 가장 하단 메시지로 스크롤
	private func scrollToBottom() {
		let totalRows = messages.count + (isWaitingResponse ? 1 : 0)
		guard totalRows > 0 else { return }
		let lastIndexPath = IndexPath(row: totalRows - 1, section: 0)
		tableView.scrollToRow(at: lastIndexPath, at: .bottom, animated: true)
	}
	
	// MARK: - Actions
	@IBAction private func sendButtonTapped(_ sender: UIButton) {
		sendMessageStreaming()
	}
	
	// MARK: - Alan AI API - 응답값 관련 메서드
	/// **일반 질문 요청값** - `/api/v1/question` APIEndPoint로 사용자 메시지를 추가하고 서버로 전송
	/// - 전송 후에는 무조건 최신 메시지로 스크롤
	private func sendMessage() {
		guard let text = chattingTextField.text?.trimmingCharacters(in: .whitespacesAndNewlines),
			  !text.isEmpty else { return }
		
		messages.append(ChatMessage(text: text, type: .user))
		chattingTextField.text = ""
		
		let insertIndex = hasFixedHeader ? messages.count : messages.count - 1
		let indexPath = IndexPath(row: insertIndex, section: 0)
		tableView.insertRows(at: [indexPath], with: .bottom)
		scrollToBottomIfNeeded(force: true)
		
		sendButton.isEnabled = false
		sendButton.alpha = 0.5
		
		showWaitingCell()
		
		let masked = PrivacyService.maskSensitiveInfo(in: text)
		print("[Chatbot] Original: \(text)")
		print("[Chatbot] Masked  : \(masked)")
		
		Log.privacy.info("Original: \(text, privacy: .public)")
		Log.privacy.info("Masked  : \(masked, privacy: .public)")
		
		Task {
			await viewModel.sendQuestion(text)
			
			await MainActor.run {
				hideWaitingCell()
				sendButton.isEnabled = true
				sendButton.alpha = 1
				
				if let error = viewModel.errorMessage {
					appendAIResponseAndScroll(error)
					showToast(message: error)
				}
			}
		}
	}
	
	private func sendMessageStreaming() {
		guard let text = chattingTextField.text?.trimmingCharacters(in: .whitespacesAndNewlines),
			  !text.isEmpty else { return }
		//Log.ui.info("send tapped: '\(text, privacy: .public)'")
		// 사용자 버블
		messages.append(ChatMessage(text: text, type: .user))
		chattingTextField.text = ""
		let userIP = IndexPath(row: messages.count - 1, section: 0)
		tableView.insertRows(at: [userIP], with: .bottom)
		scrollToBottomIfNeeded(force: true)
		
		// 로딩
		sendButton.isEnabled = false
		sendButton.alpha = 0.5
		
		// 빈 AI 버블(스트림 대상)
		messages.append(ChatMessage(text: "", type: .ai))
		streamingAIIndex = messages.count - 1
		focusLatestAIHead = true
		let aiIndexPath = indexPathForMessage(at: streamingAIIndex!)
		tableView.insertRows(at: [aiIndexPath], with: .bottom)
		
//		Log.ui.info("insert AI(empty) row=\(aiRow, privacy: .public) idx=\(String(describing: self.streamingAIIndex), privacy: .public)")
		
		showWaitingCell()
		
		// 응답 시작 부분이 보이도록 상단 고정
		Task { @MainActor in
			try? await Task.sleep(for: .milliseconds(60))
			self.tableView.scrollToRow(at: aiIndexPath, at: .top, animated: true)
		}
		
		
		inFootnote = false
		pendingOpenBracket = false
		
		//  원문 vs 비식별화 로그
		let masked = PrivacyService.maskSensitiveInfo(in: text)
		// 강제로 print 출력 (릴리즈 모드에서도 확실히 출력)
		print("=== 마스킹 디버그 ===")
		print("[Chatbot] Original: \(text)")
		print("[Chatbot] Masked  : \(masked)")
		print("==================")
		
		// Log도 출력 (설정에 따라 다를 수 있음)
		Log.privacy.info("Original: \(text, privacy: .public)")
		Log.privacy.info("Masked  : \(masked, privacy: .public)")
		
		// 조건부 컴파일로 추가 디버그 정보
#if DEBUG
		print("[DEBUG] 디버그 모드에서 실행 중")
		print("[DEBUG] 마스킹 전 길이: \(text.count), 마스킹 후 길이: \(masked.count)")
#else
		print("[RELEASE] 릴리즈 모드에서 실행 중")
		print("[RELEASE] 마스킹 전 길이: \(text.count), 마스킹 후 길이: \(masked.count)")
#endif
		
		// SSE 시작
		viewModel.startStreamingQuestionWithAutoReset(masked)
	}
	
	// MARK: 각주 [^ number ^] 는 제거하는 메서드
	private func sanitizeStreamingPiece(_ s: String) -> String {
		guard s.isEmpty == false else { return s }
		var out = String()
		var i = s.startIndex
		
		// 이전 조각이 '[' 로 끝났고, 이번 조각이 '^' 로 시작하면 각주 진입
		if pendingOpenBracket {
			if s.first == "^" {
				inFootnote = true
				pendingOpenBracket = false
				i = s.index(after: i) // '^' 소비
			} else {
				// 각주 아님: 보류했던 '[' 출력
				out.append("[")
				pendingOpenBracket = false
			}
		}
		
		while i < s.endIndex {
			let ch = s[i]
			
			if inFootnote {
				// 각주 모드: ']' 나올 때까지 모두 버림
				if ch == "]" { inFootnote = false }
				i = s.index(after: i)
				continue
			}
			
			if ch == "[" {
				let next = s.index(after: i)
				if next < s.endIndex {
					if s[next] == "^" {
						// '[^' 발견 → 각주 모드 진입, 둘 다 소비
						inFootnote = true
						i = s.index(after: next)
						continue
					} else {
						// 일반 '['
						out.append("[")
						i = next
						continue
					}
				} else {
					// 조각 끝이 '[' 로 끝남 → 다음 조각에서 판단
					pendingOpenBracket = true
					break
				}
			}
			
			out.append(ch)
			i = s.index(after: i)
		}
		
		return out
	}
	
	private func stripAllFootnotes(in text: String) -> String {
		let pattern = #"\[\^[^\]]*\]"#
		let regex = try? NSRegularExpression(pattern: pattern)
		let range = NSRange(location: 0, length: (text as NSString).length)
		return regex?.stringByReplacingMatches(in: text, range: range, withTemplate: "") ?? text
	}
	
	private func startSSEStreaming(for prompt: String, targetIndexPath: IndexPath) {
		let url: URL
		do {
			url = try buildStreamingURL(content: prompt, clientID: AppConfiguration.clientID)
			//Log.net.info("built streaming URL ok")
		} catch {
			//Log.net.error("buildStreamingURL error: \(String(describing: error), privacy: .public)")
			finishStreamingUI()
			return
		}
		
		let client = AlanSSEClient()
		sseClient = client
		let stream = client.connect(url: url)
		//Log.net.info("SSE connect started")
		
		Task { @MainActor in
			do {
				// 라벨 달아서 .complete 때 즉시 탈출
				streamLoop: for try await event in stream {
					switch event.type {
						
					case .action:
						// 로딩 셀 문구 갱신 (speak가 우선, 없으면 content)
						if let speak = event.data.speak ?? event.data.content, !speak.isEmpty {
							self.updateWaitingCellText(speak)
							//Log.ui.debug("waiting text -> '\(speak, privacy: .public)'")
						}
						
					case .continue:
						// 토큰 붙이기
						guard let aiIndex = self.streamingAIIndex else {
							// Log.ui.error("streamingAIIndex nil in .continue")
							continue
						}
						let raw = event.data.content ?? ""
						let piece = sanitizeStreamingPiece(raw)
						guard piece.isEmpty == false else { continue }
						
						if let cell = self.tableView.cellForRow(at: targetIndexPath) as? AIResponseCell {
							// 보이는 셀: 직접 append (깜빡임 최소화)
							cell.appendText(piece)
							self.messages[aiIndex].text += piece
							
							self.relayoutRowIfNeeded(targetIndexPath)
							
							// Log.ui.debug("append visible +\(piece.count, privacy: .public) total=\(self.messages[aiIndex].text.count, privacy: .public)")
						} else {
							// 화면 밖: 모델 누적 + 스로틀 리로드
							self.messages[aiIndex].text += piece
							let now = CFAbsoluteTimeGetCurrent()
							if (now - self.lastUIUpdate) >= self.minUIInterval {
								self.lastUIUpdate = now
								UIView.performWithoutAnimation {
									self.tableView.reloadRows(at: [targetIndexPath], with: .none)
								}
								// Log.ui.debug("reloadRows(throttled) total=\(self.messages[aiIndex].text.count, privacy: .public)")
							}
						}
						
						// 필요시 자동 스크롤
						self.maintainAIFocusIfNeeded()
						
					case .complete:
						// 대부분의 서버가 전문을 재전송하므로 여기선 content를 무시하고 종료
						// Log.sse.info("received .complete -> break stream loop")
						break streamLoop
					}
				}
			} catch {
				print(error)
				// Log.net.error("stream loop error: \(String(describing: error), privacy: .public)")
			}
			self.finishStreamingUI()
			// Log.ui.info("finishStreamingUI() done")
		}
	}

	// MARK: - 실시간 로딩 셀
	func updateLoadingMessage(_ text: String) {
		if let index = messages.firstIndex(where: { $0.type == .loading }) {
			messages[index].text = text
			let ip = indexPathForMessage(at: index)
			tableView.reloadRows(at: [ip], with: .none)
		} else {
			let msg = ChatMessage(text: text, type: .loading)
			messages.append(msg)
			let ip = indexPathForMessage(at: messages.count - 1)
			tableView.insertRows(at: [ip], with: .fade)
		}
	}
	
	private func updateWaitingCellText(_ text: String) {
		currentWaitingText = text
		guard isWaitingResponse else { return }
		
		if let idx = waitingIndexPath,
		   let cell = tableView.cellForRow(at: idx) as? LoadingResponseCell {
			cell.configure(text: text, animating: true)
			relayoutRowIfNeeded(idx)
			return
		}
		
		// fallback: 혹시 재사용/가시성 타이밍 이슈면 visibleCells에서 찾아서 갱신
		for case let loading as LoadingResponseCell in tableView.visibleCells {
			loading.configure(text: text, animating: true)
			if let ip = tableView.indexPath(for: loading) { relayoutRowIfNeeded(ip) }
			return
		}
		
		// 화면 밖이면 조용히 리로드
		if let idx = waitingIndexPath {
			UIView.performWithoutAnimation {
				tableView.reloadRows(at: [idx], with: .none)
			}
		}
	}
	
	@MainActor
	private func updateOrInsertLoadingMessage(with text: String) {
		if let index = messages.firstIndex(where: { $0.type == .loading }) {
			messages[index].text = text
			let indexPath = indexPathForMessage(at: index)
			tableView.reloadRows(at: [indexPath], with: .none)
		} else {
			let msg = ChatMessage(text: text, type: .loading)
			messages.append(msg)
			let indexPath = indexPathForMessage(at: messages.count - 1)
			tableView.insertRows(at: [indexPath], with: .fade)
		}
	}
	
	private func finishStreamingUI() {
		// 0) 타자 효과 종료
		if let aiIndex = streamingAIIndex {
			let ip = indexPathForMessage(at: aiIndex)
			if let cell = tableView.cellForRow(at: ip) as? AIResponseCell {
				cell.setTypewriterEnabled(false)
			}
		}
		
		// 0.5) 각주 제거 및 텍스트 정리
		if let aiIndex = streamingAIIndex {
			let cleaned = stripAllFootnotes(in: messages[aiIndex].text)
			if cleaned != messages[aiIndex].text {
				messages[aiIndex].text = cleaned
				let ip = indexPathForMessage(at: aiIndex)
				if let cell = tableView.cellForRow(at: ip) as? AIResponseCell {
					cell.configure(with: cleaned)
				} else {
					UIView.performWithoutAnimation {
						tableView.reloadRows(at: [ip], with: .none)
					}
				}
			}
		}
		
		// 1) UI 상태 복구
		sendButton.isEnabled = true
		sendButton.alpha = 1.0
		sseClient?.disconnect()
		sseClient = nil
		inFootnote = false
		pendingOpenBracket = false
		
		// 2) 대기 셀 삭제만 수행 (모델 변경 없이)
		let willDeleteWaitingIP: IndexPath? = (isWaitingResponse ? waitingIndexPath : nil)
		isWaitingResponse = false
		waitingIndexPath = nil
		currentWaitingText = nil
		
		tableView.performBatchUpdates {
			if let del = willDeleteWaitingIP,
			   tableView.numberOfRows(inSection: 0) > del.row {
				tableView.deleteRows(at: [del], with: .fade)
			}
		}
		
		// 3) 스크롤: 항상 최신 AI 응답 '상단'으로
		scrollToTopOfLatestAIResponse(animated: true)
		// 더 이상 고정 유지 안 함(사용자 스크롤 허용)
		focusLatestAIHead = false
		
		// 4) 상태 초기화
		streamingAIIndex = nil
	}
	
	private func computeMessageIndex(for indexPath: IndexPath) -> Int? {
		if isWaitingResponse, let wait = waitingIndexPath, indexPath == wait { return nil }
		var idx = indexPath.row
		// 로딩 행이 메시지들 뒤에 오므로 idx 조정 불필요(안전상 처리)
		if isWaitingResponse, let wait = waitingIndexPath, indexPath.row > wait.row { idx -= 1 }
		guard idx >= 0 && idx < messages.count else { return nil }
		return idx
	}
	
	private func loadingIndexPath() -> IndexPath {
		return IndexPath(row: messages.count, section: 0)
	}
	
	/// AI 응답을 추가될 때 '응답 시작 시점'
	private func appendAIResponseAndScroll(_ text: String) {
		messages.append(ChatMessage(text: text, type: .ai))
		let insertIndex = hasFixedHeader ? messages.count : messages.count - 1
		let indexPath = IndexPath(row: insertIndex, section: 0)
		
		if #available(iOS 17.0, *) {
			tableView.performBatchUpdates({
				tableView.insertRows(at: [indexPath], with: .bottom)
			}, completion: { _ in
				Task { @MainActor in
					try await Task.sleep(for: .milliseconds(50))
					self.tableView.scrollToRow(at: indexPath, at: .top, animated: true)
				}
			})
		} else {
			tableView.insertRows(at: [indexPath], with: .bottom)
			Task { @MainActor in
				try await Task.sleep(for: .milliseconds(100))
				self.tableView.scrollToRow(at: indexPath, at: .top, animated: true)
			}
		}
	}
	
	@objc private func dismissKeyboard() {
		view.endEditing(true)
	}
	
	private func showWaitingCell() {
		currentWaitingText = currentWaitingText ?? "응답을 생성 중입니다. 조금만 더 기다려주세요.."
		
		guard !isWaitingResponse else { return }
		isWaitingResponse = true
		
		let index = loadingIndexPath()
		waitingIndexPath = index
		tableView.insertRows(at: [index], with: .fade)
		
		if let aiIndex = streamingAIIndex {
			let aiIP = indexPathForMessage(at: aiIndex)
			if focusLatestAIHead {
				tableView.scrollToRow(at: aiIP, at: .top, animated: true)
			} else if shouldAutoScroll() {
				tableView.scrollToRow(at: aiIP, at: .bottom, animated: true)
			}
		}
		
		waitingHintTask?.cancel()
		waitingHintTask = Task { @MainActor in
			try? await Task.sleep(nanoseconds: 8_000_000_000)
			
						guard currentWaitingText == nil else { return }
			
						guard isWaitingResponse,
							  let idx = waitingIndexPath,     //기록해둔 인덱스로 접근
							  let cell = tableView.cellForRow(at: idx) as? LoadingResponseCell
						else { return }
			
			cell.configure(text: currentWaitingText, animating: true)
			return
		}
	}
	
	private func relayoutRowIfNeeded(_ indexPath: IndexPath) {
		let now = CFAbsoluteTimeGetCurrent()
			guard now - lastRelayout >= relayoutMinInterval else { return }
			lastRelayout = now

			UIView.performWithoutAnimation {
				tableView.beginUpdates()
				tableView.endUpdates()
			}

			// 스트리밍 중 컨텐츠가 커질 때도 '첫 줄' 포커스 유지
			maintainAIFocusIfNeeded()
	}
	
	
	private func hideWaitingCell() {
		waitingHintTask?.cancel()
		waitingHintTask = nil
		guard isWaitingResponse else { return }
		isWaitingResponse = false
		defer { waitingIndexPath = nil }          //정리
		currentWaitingText = nil
		
		if let idx = waitingIndexPath,
		   tableView.numberOfRows(inSection: 0) > idx.row {
			tableView.deleteRows(at: [idx], with: .fade)
		} else {
			tableView.reloadData()
		}
	}
	
	//	viewDidDisappear에서 cancel처리 함 - Swift 6 경고 이슈로 그렇게 처리함
	// TODO: 그치만 정말 deinit을 설정하지 않아도 되는 것은 좀 더 검증이 차후 필요할 것 같음.
	//	deinit {
	//		NotificationCenter.default.removeObserver(self)
	//		networkStatusObservationTask?.cancel()
	//	}
	
	// URL 생성 유틸 — APIEndpoint.askStreaming 재사용
	private func buildStreamingURL(content: String, clientID: String) throws -> URL {
		let endpoint = APIEndpoint.askStreaming(content: content, clientID: clientID)
		var comps = URLComponents(url: endpoint.baseURL.appendingPathComponent(endpoint.path), resolvingAgainstBaseURL: false)
		comps?.queryItems = endpoint.queryItems
		guard let url = comps?.url else { throw NetworkError.badURL }
		return url
	}
}

// MARK: - UITableViewDataSource
extension ChatbotViewController: UITableViewDataSource {
	func tableView(_ tableView: UITableView, numberOfRowsInSection section: Int) -> Int {
		return messages.count + (isWaitingResponse ? 1 : 0)
	}
	
	func tableView(_ tableView: UITableView, cellForRowAt indexPath: IndexPath) -> UITableViewCell {
		if isWaitingResponse, let waitIdx = waitingIndexPath, indexPath == waitIdx {
			let cell = tableView.dequeueReusableCell(
				withIdentifier: LoadingResponseCell.id,
				for: indexPath
			) as! LoadingResponseCell
			cell.configure(text: currentWaitingText, animating: true)
			return cell
		}
		
		guard let messageIndex = computeMessageIndex(for: indexPath) else {
			return UITableViewCell()
		}
		let message = messages[messageIndex]
		
		// 메시지 타입별 셀 처리
		switch message.type {
		case .user:
			let cell = tableView.dequeueReusableCell(
				withIdentifier: BubbleViewCell.id,
				for: indexPath
			) as! BubbleViewCell
			cell.configure(with: message)
			return cell
			
		case .ai:
			let cell = tableView.dequeueReusableCell(
				withIdentifier: AIResponseCell.id,
				for: indexPath
			) as! AIResponseCell
			
			let isStreamingRow = (messageIndex == streamingAIIndex)
			
			cell.setTypewriterEnabled(isStreamingRow)
			cell.charDelayNanos = 60_000_000
			cell.onContentGrew = { [weak self] in
				guard let self else { return }
				self.relayoutRowIfNeeded(indexPath)
			}
			
			cell.configure(with: message.text)
			return cell
		case .loading:
			let cell = tableView.dequeueReusableCell(
				withIdentifier: LoadingResponseCell.id,
				for: indexPath
			) as! LoadingResponseCell
			cell.configure(text: message.text, animating: true)
			return cell
		}
	}
}

// MARK: - UITableViewDelegate
extension ChatbotViewController: UITableViewDelegate {
	func tableView(_ tableView: UITableView, heightForRowAt indexPath: IndexPath) -> CGFloat {
		
		// 응답 대기 셀
		if isWaitingResponse, let waitIdx = waitingIndexPath, indexPath == waitIdx {
			return UITableView.automaticDimension
		}
		
		// messageIndex 계산
		guard let messageIndex = computeMessageIndex(for: indexPath) else {
			return UITableView.automaticDimension
		}
		//let message = messages[messageIndex]
		
		return UITableView.automaticDimension
	}
	
	func tableView(_ tableView: UITableView, estimatedHeightForRowAt indexPath: IndexPath) -> CGFloat {
		if isWaitingResponse, let wait = waitingIndexPath, indexPath == wait {
			return 80
		}
		let idx = min(indexPath.row, max(messages.count - 1, 0))
		if idx >= 0 && idx < messages.count {
			switch messages[idx].type {
			case .ai: return 120
			case .user: return 60
			case .loading: return 80
			}
		}
		return 60
	}
	
	func scrollViewWillBeginDragging(_ scrollView: UIScrollView) {
		focusLatestAIHead = false
	}
}

// MARK: - UITextFieldDelegate
extension ChatbotViewController: UITextFieldDelegate {
	func textFieldShouldReturn(_ textField: UITextField) -> Bool {
		sendMessageStreaming()
		return true
	}
	
	func textFieldDidBeginEditing(_ textField: UITextField) {
		// 텍스트필드 편집 시작할 때 최신 메시지로 스크롤 해 줌.
		Task { @MainActor in
			try await Task.sleep(for: .milliseconds(300))
			self.scrollToTopOfLatestAIResponse(animated: true)
		}
	}
	
	func textField(_ textField: UITextField, shouldChangeCharactersIn range: NSRange, replacementString string: String) -> Bool {
		if string == ". " {
			if let current = textField.text,
			   let swiftRange = Range(range, in: current) {
				let prefix = current[..<swiftRange.lowerBound]
				let suffix = current[swiftRange.upperBound...]
				let replaced = String(prefix) + " " + String(suffix)
				textField.text = replaced
				
				let newCursorOffset = prefix.count + 1
				if let pos = textField.position(from: textField.beginningOfDocument, offset: newCursorOffset),
				   let tp = textField.textRange(from: pos, to: pos) {
					textField.selectedTextRange = tp
				}
			}
			return false
		}
		
		let newText = (textField.text as NSString?)?.replacingCharacters(in: range, with: string) ?? ""
		let hasText = !newText.trimmingCharacters(in: .whitespacesAndNewlines).isEmpty
		
		Task { @MainActor in
			self.sendButton.alpha = hasText ? 1.0 : 0.6
			self.sendButton.isEnabled = hasText
		}
		return true
	}
}
<|MERGE_RESOLUTION|>--- conflicted
+++ resolved
@@ -29,12 +29,9 @@
 	@IBOutlet private weak var chattingContainerStackView: UIStackView!
 	@IBOutlet private weak var chattingTextField: UITextField!
 	@IBOutlet private weak var sendButton: UIButton!
-	
-<<<<<<< HEAD
+
 	// TODO: 임시 로그 확인용 PrivacyService 주입
 	@Injected(.privacyService) private var privacy: PrivacyService
-=======
->>>>>>> 889f3d17
 	
 	// MARK: - Properties & States
 	/// 현재 대화에 표시되는 메시지 목록
