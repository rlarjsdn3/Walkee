//
//  StepGoalViewController.swift
//  Health
//
//  Created by 권도현 on 8/19/25.
//

import UIKit
import CoreData
import HealthKit

class StepGoalViewController: CoreGradientViewController {
    
    @IBOutlet weak var continueButton: UIButton!
    @IBOutlet weak var continueButtonLeading: NSLayoutConstraint!
    @IBOutlet weak var continueButtonTrailing: NSLayoutConstraint!
    @IBOutlet weak var stepGoalView: EditStepGoalView!
    @IBOutlet weak var stepGoalLeading: NSLayoutConstraint!
    @IBOutlet weak var stepGoalTrailing: NSLayoutConstraint!
    
    @IBOutlet weak var descriptionLabel: UILabel!
    @IBOutlet weak var descriptionTopConst: NSLayoutConstraint!
    
    private var originalDescriptionTop: CGFloat = 0
    private var iPadWidthConstraint: NSLayoutConstraint?
    private var iPadCenterXConstraint: NSLayoutConstraint?
    private var stepGoalViewWidthConstraint: NSLayoutConstraint?
    private let healthService = DefaultHealthService()
    
    @Injected private var stepSyncService: StepSyncService
    
    override func viewDidLoad() {
        super.viewDidLoad()
        
        stepGoalView.titleLabel.isHidden = true
        applyBackgroundGradient(.midnightBlack)
        continueButton.applyCornerStyle(.medium)
        continueButton.addTarget(self, action: #selector(buttonAction(_:)), for: .touchUpInside)
        
        stepGoalView.onValueChanged = { [weak self] _ in
            self?.updateContinueButtonState()
        }
        
        stepGoalView.value = 0
        updateContinueButtonState()
        originalDescriptionTop = descriptionTopConst.constant
        
        if let parentVC = parent as? ProgressContainerViewController {
            parentVC.customNavigationBar.backButton.isHidden = true
        }
    }
    
    override func traitCollectionDidChange(_ previousTraitCollection: UITraitCollection?) {
        super.traitCollectionDidChange(previousTraitCollection)
    }
    
    
    override func viewWillLayoutSubviews() {
        super.viewWillLayoutSubviews()
        
        let isIpad = traitCollection.horizontalSizeClass == .regular &&
        traitCollection.verticalSizeClass == .regular
        
        if isIpad {
            continueButtonLeading?.isActive = false
            continueButtonTrailing?.isActive = false
            
            if iPadWidthConstraint == nil {
                iPadWidthConstraint = continueButton.widthAnchor.constraint(equalTo: view.widthAnchor, multiplier: 0.7)
                iPadCenterXConstraint = continueButton.centerXAnchor.constraint(equalTo: view.centerXAnchor)
                iPadWidthConstraint?.isActive = true
                iPadCenterXConstraint?.isActive = true
            }
            stepGoalLeading?.isActive = false
            stepGoalTrailing?.isActive = false
            
            if stepGoalViewWidthConstraint == nil {
                stepGoalViewWidthConstraint = stepGoalView.widthAnchor.constraint(equalTo: view.widthAnchor, multiplier: 0.93)
                stepGoalViewWidthConstraint?.isActive = true
            }
        } else {
            iPadWidthConstraint?.isActive = false
            iPadCenterXConstraint?.isActive = false
            
            continueButtonLeading?.isActive = true
            continueButtonTrailing?.isActive = true
            
            stepGoalViewWidthConstraint?.isActive = false
            stepGoalLeading?.isActive = true
            stepGoalTrailing?.isActive = true
        }
        updateDescriptionTopConstraint()
    }
    
    private func updateDescriptionTopConstraint() {
        // iPad 여부
        let isIpad = traitCollection.horizontalSizeClass == .regular &&
        traitCollection.verticalSizeClass == .regular
        let isLandscape = view.bounds.width > view.bounds.height
        
        if isIpad {
            // 아이패드 고정값 지정
            descriptionTopConst.constant = isLandscape ? 28 : 80
        } else {
            // 아이폰은 세로모드만 사용 → 스토리보드 제약 그대로 사용
            descriptionTopConst.constant = originalDescriptionTop
        }
    }
    
    @objc private func updateContinueButtonState() {
        let isValid = stepGoalView.value > 0
        var config = UIButton.Configuration.filled()
        config.titleTextAttributesTransformer = UIConfigurationTextAttributesTransformer { incoming in
            var out = incoming
            out.font = UIFont.preferredFont(forTextStyle: .headline)
            return out
        }
        config.baseBackgroundColor = .accent
        config.baseForegroundColor = .systemBackground
        var container = AttributeContainer()
        container.font = UIFont.preferredFont(forTextStyle: .headline)
        config.attributedTitle = AttributedString("다음", attributes: container)
        
        continueButton.configurationUpdateHandler = { [weak self] button in
            switch button.state
            {
            case .highlighted:
                self?.continueButton.alpha = 0.75
            default: self?.continueButton.alpha = 1.0
            }
        }
        continueButton.configuration = config
        continueButton.isEnabled = isValid
        continueButton.backgroundColor = isValid ? .accent : .buttonBackground
    }
    
    @IBAction func buttonAction(_ sender: Any) {
        guard stepGoalView.value > 0 else { return }
        
        let context = CoreDataStack.shared.viewContext
        let today = Date().startOfDay()
        
        let fetchRequest: NSFetchRequest<GoalStepCountEntity> = GoalStepCountEntity.fetchRequest()
        fetchRequest.predicate = NSPredicate(format: "effectiveDate == %@", today as NSDate)
        fetchRequest.fetchLimit = 1
        
        do {
            let results = try context.fetch(fetchRequest)
            let goal: GoalStepCountEntity
            
            if let existing = results.first {
                goal = existing
                print("기존 목표 걸음 수 불러옴: \(goal.goalStepCount)")
            } else {
                goal = GoalStepCountEntity(context: context)
                goal.id = UUID()
                goal.effectiveDate = today
                goal.goalStepCount = Int32(stepGoalView.value)
                print("새 목표 걸음 수 저장: \(goal.goalStepCount)")
            }
            
            try context.save()
        } catch {
            print("목표 걸음 수 저장/불러오기 실패: \(error.localizedDescription)")
        }
        
        UserDefaultsWrapper.shared.hasSeenOnboarding = true
        
        Task {
            do {
                try await stepSyncService.syncSteps()
                print("[StepGoalViewController] 온보딩 직후 동기화 완료")

                if let window = UIApplication.shared.connectedScenes
                    .compactMap({ $0 as? UIWindowScene })
                    .flatMap({ $0.windows })
                    .first(where: { $0.isKeyWindow }) {

                    let storyboard = UIStoryboard(name: "Main", bundle: nil)
                    guard let tabBarController = storyboard.instantiateInitialViewController() as? UITabBarController else {
                        print("Main.storyboard 초기 VC가 UITabBarController가 아님")
                        return
                    }

                    window.rootViewController = tabBarController
                    window.makeKeyAndVisible()
                    UIView.transition(with: window,
                                      duration: 0.5,
                                      options: [.transitionCrossDissolve],
                                      animations: nil)
                }
            } catch {
                print("[stepGoalViewController] 온보딩 직후 동기화 실패: \(error.localizedDescription)")
            }
        }
<<<<<<< HEAD
        
        if let window = UIApplication.shared.connectedScenes
            .compactMap({ $0 as? UIWindowScene })
            .flatMap({ $0.windows })
            .first(where: { $0.isKeyWindow }) {
            
            let storyboard = UIStoryboard(name: "Main", bundle: nil)
            guard let tabBarController = storyboard.instantiateInitialViewController() as? UITabBarController else {
                print("Main.storyboard 초기 VC가 UITabBarController가 아님")
                return
            }
            
            window.rootViewController = tabBarController
            window.makeKeyAndVisible()
            UIView.transition(with: window,
                              duration: 0.5,
                              options: [.transitionCrossDissolve],
                              animations: nil)
        }
=======
>>>>>>> 0a982f21
    }
}<|MERGE_RESOLUTION|>--- conflicted
+++ resolved
@@ -193,27 +193,5 @@
                 print("[stepGoalViewController] 온보딩 직후 동기화 실패: \(error.localizedDescription)")
             }
         }
-<<<<<<< HEAD
-        
-        if let window = UIApplication.shared.connectedScenes
-            .compactMap({ $0 as? UIWindowScene })
-            .flatMap({ $0.windows })
-            .first(where: { $0.isKeyWindow }) {
-            
-            let storyboard = UIStoryboard(name: "Main", bundle: nil)
-            guard let tabBarController = storyboard.instantiateInitialViewController() as? UITabBarController else {
-                print("Main.storyboard 초기 VC가 UITabBarController가 아님")
-                return
-            }
-            
-            window.rootViewController = tabBarController
-            window.makeKeyAndVisible()
-            UIView.transition(with: window,
-                              duration: 0.5,
-                              options: [.transitionCrossDissolve],
-                              animations: nil)
-        }
-=======
->>>>>>> 0a982f21
     }
 }