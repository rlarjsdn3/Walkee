//
//  UserDefaultsKeys+Extension.swift
//  UserDefaultsWrapperProject
//
//  Created by 김건우 on 7/27/25.
//

import Foundation

struct UserDefaultsKeys { }

extension UserDefaultsKeys {

    /// 사용자가 온보딩 화면을 본 적이 있는지를 나타내는 불리언 값입니다.
    var hasSeenOnboarding: UserDefaultsKey<Bool> {
        UserDefaultsKey<Bool>(
            "hasSeenOnboarding",
            defaultValue: false
        )
    }

    var healthkitLinked: UserDefaultsKey<Bool> {
        UserDefaultsKey<Bool>(
            "HealthKitLinked",
            defaultValue: false
        )
    }
<<<<<<< HEAD

    /// PersonalView에서 월간 AI 요약 Label은 하루동안 캐시에 저장됩니다.
    var aiSummaryMessage: UserDefaultsKey<String?> {
        UserDefaultsKey<String?>(
            "AISummary_Message",
            defaultValue: nil
        )
    }

    var aiSummaryDate: UserDefaultsKey<String?> {
        UserDefaultsKey<String?>(
            "AISummary_Date",
            defaultValue: nil
=======
    
    var appThemeStyle: UserDefaultsKey<Int> {
        UserDefaultsKey<Int>(
            "appThemeStyle",
            defaultValue: AppTheme.system.rawValue
>>>>>>> 3378c3cc
        )
    }
}<|MERGE_RESOLUTION|>--- conflicted
+++ resolved
@@ -25,7 +25,6 @@
             defaultValue: false
         )
     }
-<<<<<<< HEAD
 
     /// PersonalView에서 월간 AI 요약 Label은 하루동안 캐시에 저장됩니다.
     var aiSummaryMessage: UserDefaultsKey<String?> {
@@ -39,13 +38,12 @@
         UserDefaultsKey<String?>(
             "AISummary_Date",
             defaultValue: nil
-=======
     
     var appThemeStyle: UserDefaultsKey<Int> {
         UserDefaultsKey<Int>(
             "appThemeStyle",
             defaultValue: AppTheme.system.rawValue
->>>>>>> 3378c3cc
+
         )
     }
 }