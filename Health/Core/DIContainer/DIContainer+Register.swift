--- conflicted
+++ resolved
@@ -112,15 +112,12 @@
             return DefaultStepSyncService()
         }
     }
-<<<<<<< HEAD
 	
 	func registerPrivacyLayer() {
 		self.register(.privacyService) { _ in
 			PrivacyService()
 		}
 	}
-=======
->>>>>>> 889f3d17
     
     /// 사용자 정보를 관리하는 ViewModel을 의존성 주입 컨테이너에 등록합니다.
     ///
@@ -154,22 +151,16 @@
     /// 1. `NetworkService` - 네트워크 통신 서비스 (독립적)
     /// 2. `HealthService` - HealthKit 데이터 조회 서비스 (독립적)
     /// 3. `DailyStepViewModel` - 일일 걸음 수 관리 (Core Data 의존)
-	/// 4. `DefaultPrivacyService` - 기본 개인정보 서비스 마스킹 처리(독립적)
+	  /// 4. `DefaultPrivacyService` - 기본 개인정보 서비스 마스킹 처리(독립적)
     /// 5. `GoalStepCountViewModel` - 목표 걸음 수 관리 (Core Data 의존)
     /// 6. `StepSyncViewModel` - 걸음 수 동기화 (위 모든 서비스에 의존)
 
     func registerAllServices() {
         registerNetworkService()
         registerHealthService()
-        registerCoreDataUserService()
-<<<<<<< HEAD
-        registerPromptRenderService()
-		registerPrivacyLayer()
-        registerPromptBuilderService()
-=======
+        registerPrivacyLayer()
         registerPromptBuilderService()
         registerPromptRenderService()
->>>>>>> 889f3d17
         registerDailyStepViewModel()
         registerGoalStepCountViewModel()
         registerUserInfoViewModel()
