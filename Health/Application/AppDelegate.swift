//
//  AppDelegate.swift
//  Health
//
//  Created by 김건우 on 7/28/25.
//

/*
 coredata framework는 아래있는 더미데이터 테스트 코드 활성화일때만 켜주세요
 */

import UIKit
//import CoreData
import Firebase

@main
class AppDelegate: UIResponder, UIApplicationDelegate {

    func application(
        _ application: UIApplication,
        didFinishLaunchingWithOptions launchOptions: [UIApplication.LaunchOptionsKey: Any]?
    ) -> Bool {
        // TODO: - 앱 성능 테스트 관련 작업 시작할 때 주석 해제하기
		//FirebaseApp.configure()

        DIContainer.shared.registerHealthService()
        DIContainer.shared.registerNetworkService()
<<<<<<< HEAD
        print(AppConfiguration.clientID)
        return true
=======
        CoreDataStack.shared.insertDummyData()
        
        
        /* dummydata test code
         
        let context = CoreDataStack.shared.viewContext
            let fetchRequest: NSFetchRequest<UserInfoEntity> = UserInfoEntity.fetchRequest()
            
            do {
                let users = try context.fetch(fetchRequest)
                print("=== UserInfoEntity 개수: \(users.count) ===")
                for user in users {
                    let name = user.username ?? "Unknown"
                    let age = user.age
                    let diseases = user.diseases?.map { $0.rawValue }.joined(separator: ", ") ?? "None"
                    print("User: \(name), Age: \(age), Diseases: \(diseases)")
                }
            } catch {
                print("Failed to fetch UserInfoEntity: \(error.localizedDescription)")
            }
         */
            
            return true
>>>>>>> b702350f
    }

    // MARK: UISceneSession Lifecycle

    func application(
        _ application: UIApplication,
        configurationForConnecting connectingSceneSession: UISceneSession,
        options: UIScene.ConnectionOptions
    ) -> UISceneConfiguration {
        return UISceneConfiguration(name: "Default Configuration", sessionRole: connectingSceneSession.role)
    }

    func application(
        _ application: UIApplication,
        didDiscardSceneSessions sceneSessions: Set<UISceneSession>
    ) {
    }


}
<|MERGE_RESOLUTION|>--- conflicted
+++ resolved
@@ -25,10 +25,7 @@
 
         DIContainer.shared.registerHealthService()
         DIContainer.shared.registerNetworkService()
-<<<<<<< HEAD
-        print(AppConfiguration.clientID)
-        return true
-=======
+
         CoreDataStack.shared.insertDummyData()
         
         
@@ -52,7 +49,6 @@
          */
             
             return true
->>>>>>> b702350f
     }
 
     // MARK: UISceneSession Lifecycle
