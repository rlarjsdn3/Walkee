--- conflicted
+++ resolved
@@ -19,15 +19,11 @@
 	private var sseClient: AlanSSEClient?
 	
 	// MARK: - 일반 질문 형식 APIEndpoint
-<<<<<<< HEAD
+
 	func sendQuestion(_ content: String) async {
 		let safe = PrivacyService.maskSensitiveInfo(in: content)
 		let endpoint = APIEndpoint.ask(content: safe, clientID: clientID)
-=======
-	func sendQuestion(_ content: String) async -> String? {
-		let endpoint = APIEndpoint.ask(content: content, clientID: clientID)
->>>>>>> 3d22d154
-		
+
 		do {
 			let response = try await networkService.request(endpoint: endpoint, as: AlanQuestionResponse.self)
 			didReceiveResponseText?(response.content)
